--- conflicted
+++ resolved
@@ -40,10 +40,6 @@
         /// <summary>
         /// Optional factory for <see cref="WebSocket"/> implementations.
         /// </summary>
-<<<<<<< HEAD
-        public WebSocketFactory WebSocketFactory { get; set; }
-=======
         public Func<Uri, IConnectionOptions, CancellationToken, Task<WebSocket>> WebSocketFactory { get; set; }
->>>>>>> f6376a26
     }
 }