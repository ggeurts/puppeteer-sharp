--- conflicted
+++ resolved
@@ -33,16 +33,14 @@
         public string TargetId { get; internal set; }
 
         /// <summary>
-<<<<<<< HEAD
         /// Gets or sets the target browser contextId
         /// </summary>
         [JsonProperty("browserContextId")]
+        
         public string BrowserContextId { get; internal set; }
-=======
         /// Get the target that opened this target
         /// </summary>
         [JsonProperty("openerId")]
         public string OpenerId { get; internal set; }
->>>>>>> c918744f
     }
 }