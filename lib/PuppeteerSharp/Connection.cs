﻿using System;
using System.Collections.Generic;
using System.Linq;
using System.Net.WebSockets;
using System.Text;
using System.Threading;
using System.Threading.Tasks;
using Microsoft.Extensions.Logging;
using Newtonsoft.Json;
using Newtonsoft.Json.Linq;
using PuppeteerSharp.Helpers;

namespace PuppeteerSharp
{
    /// <summary>
    /// A connection handles the communication with a Chromium browser
    /// </summary>
    public class Connection : IDisposable
    {
        private readonly ILogger _logger;

        internal Connection(string url, int delay, WebSocket ws, ILoggerFactory loggerFactory = null)
        {
            LoggerFactory = loggerFactory ?? new LoggerFactory();
            Url = url;
            Delay = delay;
            WebSocket = ws;

            _logger = LoggerFactory.CreateLogger<Connection>();
            _socketQueue = new TaskQueue();
            _responses = new Dictionary<int, MessageTask>();
            _sessions = new Dictionary<string, CDPSession>();
            _websocketReaderCancellationSource = new CancellationTokenSource();

            Task.Factory.StartNew(GetResponseAsync);
        }

        #region Private Members
        private int _lastId;
        private Dictionary<int, MessageTask> _responses;
        private Dictionary<string, CDPSession> _sessions;
        private TaskQueue _socketQueue;
        private const string CloseMessage = "Browser.close";
        private bool _stopReading;
        private CancellationTokenSource _websocketReaderCancellationSource;
        #endregion

        #region Properties
        /// <summary>
        /// Gets the WebSocket URL.
        /// </summary>
        /// <value>The URL.</value>
        public string Url { get; private set; }
        /// <summary>
        /// Gets the sleep time when a message is received.
        /// </summary>
        /// <value>The delay.</value>
        public int Delay { get; private set; }
        /// <summary>
        /// Gets the WebSocket.
        /// </summary>
        /// <value>The web socket.</value>
        public WebSocket WebSocket { get; private set; }
        /// <summary>
        /// Occurs when the connection is closed.
        /// </summary>
        public event EventHandler Closed;
        /// <summary>
        /// Occurs when a message from chromium is received.
        /// </summary>
        public event EventHandler<MessageEventArgs> MessageReceived;
        /// <summary>
        /// Gets or sets a value indicating whether this <see cref="Connection"/> is closed.
        /// </summary>
        /// <value><c>true</c> if is closed; otherwise, <c>false</c>.</value>
        public bool IsClosed { get; internal set; }

        internal ILoggerFactory LoggerFactory { get; }

        #endregion

        #region Public Methods

        internal async Task<dynamic> SendAsync(string method, dynamic args = null)
        {
            var id = ++_lastId;
            var message = JsonConvert.SerializeObject(new Dictionary<string, object>
            {
                {"id", id},
                {"method", method},
                {"params", args}
            });

            _logger.LogTrace("Send ► {Id} Method {Method} Params {@Params}", id, method, (object)args);

            _responses[id] = new MessageTask
            {
                TaskWrapper = new TaskCompletionSource<dynamic>(),
                Method = method
            };

            var encoded = Encoding.UTF8.GetBytes(message);
            var buffer = new ArraySegment<byte>(encoded, 0, encoded.Length);
            await _socketQueue.Enqueue(() => WebSocket.SendAsync(buffer, WebSocketMessageType.Text, true, default)).ConfigureAwait(false);

            if (method == CloseMessage)
            {
                StopReading();
            }

            return await _responses[id].TaskWrapper.Task.ConfigureAwait(false);
        }

        internal async Task<T> SendAsync<T>(string method, dynamic args = null)
        {
            JToken response = await SendAsync(method, args).ConfigureAwait(false);
            return response.ToObject<T>();
        }

        internal async Task<CDPSession> CreateSessionAsync(string targetId)
        {
            string sessionId = (await SendAsync("Target.attachToTarget", new { targetId }).ConfigureAwait(false)).sessionId;
            var session = new CDPSession(this, targetId, sessionId);
            _sessions.Add(sessionId, session);
            return session;
        }
        #endregion

        private void OnClose()
        {
            if (!IsClosed)
            {
                _websocketReaderCancellationSource.Cancel();
                Closed?.Invoke(this, new EventArgs());
            }

            foreach (var session in _sessions.Values)
            {
                session.OnClosed();
            }

            foreach (var response in _responses.Values.Where(r => !r.TaskWrapper.Task.IsCompleted))
            {
                response.TaskWrapper.SetException(new TargetClosedException(
                    $"Protocol error({response.Method}): Target closed."
                ));
            }

            _responses.Clear();
            _sessions.Clear();
            IsClosed = true;
        }

        internal void StopReading() => _stopReading = true;

        #region Private Methods

        /// <summary>
        /// Starts listening the socket
        /// </summary>
        /// <returns>The start.</returns>
        private async Task<object> GetResponseAsync()
        {
            var buffer = new byte[2048];

            //If it's not in the list we wait for it
            while (true)
            {
                if (IsClosed)
                {
                    OnClose();
                    return null;
                }

                var endOfMessage = false;
                var response = string.Empty;

                while (!endOfMessage)
                {
                    WebSocketReceiveResult result = null;
                    try
                    {
                        result = await WebSocket.ReceiveAsync(
                            new ArraySegment<byte>(buffer),
                            _websocketReaderCancellationSource.Token).ConfigureAwait(false);
                    }
                    catch (Exception) when (_stopReading)
                    {
                        return null;
                    }
                    catch (OperationCanceledException)
                    {
                        return null;
                    }
                    catch (Exception)
                    {
                        if (!IsClosed)
                        {
                            OnClose();
                            return null;
                        }
                    }

                    endOfMessage = result.EndOfMessage;

                    if (result.MessageType == WebSocketMessageType.Text)
                    {
                        response += Encoding.UTF8.GetString(buffer, 0, result.Count);
                    }
                    else if (result.MessageType == WebSocketMessageType.Close)
                    {
                        OnClose();
                        return null;
                    }
                }

                if (!string.IsNullOrEmpty(response))
                {
                    if (Delay > 0)
                    {
                        await Task.Delay(Delay).ConfigureAwait(false);
                    }

                    ProcessResponse(response);
                }
            }
        }

        private void ProcessResponse(string response)
        {
            dynamic obj = JsonConvert.DeserializeObject(response);
            var objAsJObject = obj as JObject;

            _logger.LogTrace("◀ Receive {Message}", response);

            if (objAsJObject["id"] != null)
            {
                var id = (int)objAsJObject["id"];

                //If we get the object we are waiting for we return if
                //if not we add this to the list, sooner or later some one will come for it 
                if (!_responses.ContainsKey(id))
                {
                    _responses[id] = new MessageTask { TaskWrapper = new TaskCompletionSource<dynamic>() };
                }

                _responses[id].TaskWrapper.SetResult(obj.result);
            }
            else
            {
                if (obj.method == "Target.receivedMessageFromTarget")
                {
                    var session = _sessions.GetValueOrDefault(objAsJObject["params"]["sessionId"].ToString());
                    if (session != null)
                    {
                        session.OnMessage(objAsJObject["params"]["message"].ToString());
                    }
                }
                else if (obj.method == "Target.detachedFromTarget")
                {
                    var session = _sessions.GetValueOrDefault(objAsJObject["params"]["sessionId"].ToString());
                    if (!(session?.IsClosed ?? true))
                    {
                        session.OnClosed();
                        _sessions.Remove(objAsJObject["params"]["sessionId"].ToString());
                    }
                }
                else
                {
                    MessageReceived?.Invoke(this, new MessageEventArgs
                    {
                        MessageID = obj.method,
                        MessageData = objAsJObject["params"] as dynamic
                    });
                }
            }
        }
        #endregion

        #region Static Methods

        internal static async Task<Connection> Create(string url, int delay = 0, int keepAliveInterval = 60, ILoggerFactory loggerFactory = null)
        {
            var ws = CreateWebSocket(new TimeSpan(0, 0, keepAliveInterval));
            await ws.ConnectAsync(new Uri(url), default).ConfigureAwait(false);
            return new Connection(url, delay, ws, loggerFactory);
        }

        private static WebSocket CreateWebSocket(TimeSpan keepAliveInterval)
        {
            if (SystemClientWebSocket.ManagedWebSocketRequired)
            {
<<<<<<< HEAD
=======
                // Fallback to managed web socket implementation, because the default
                // implementation unfortunately does not run on the current platform
                // (such as Windows 7, Windows Server 2008 R2).
>>>>>>> 04d0ae8a
                var ws = new System.Net.WebSockets.Managed.ClientWebSocket();
                ws.Options.KeepAliveInterval = keepAliveInterval;
                return ws;
            }
            else
            {
<<<<<<< HEAD
                var ws = new System.Net.WebSockets.Managed.ClientWebSocket();
=======
                var ws = new System.Net.WebSockets.ClientWebSocket();
>>>>>>> 04d0ae8a
                ws.Options.KeepAliveInterval = keepAliveInterval;
                return ws;
            }
        }

        /// <summary>
        /// Releases all resource used by the <see cref="Connection"/> object.
        /// It will raise the <see cref="Closed"/> event and call <see cref="WebSocket.CloseAsync(WebSocketCloseStatus, string, CancellationToken)"/>.
        /// </summary>
        /// <remarks>Call <see cref="Dispose"/> when you are finished using the <see cref="Connection"/>. The
        /// <see cref="Dispose"/> method leaves the <see cref="Connection"/> in an unusable state.
        /// After calling <see cref="Dispose"/>, you must release all references to the
        /// <see cref="Connection"/> so the garbage collector can reclaim the memory that the
        /// <see cref="Connection"/> was occupying.</remarks>
        public void Dispose()
        {
            OnClose();
            WebSocket.Dispose();
        }

        #endregion
    }
}<|MERGE_RESOLUTION|>--- conflicted
+++ resolved
@@ -110,7 +110,7 @@
 
             return await _responses[id].TaskWrapper.Task.ConfigureAwait(false);
         }
-
+        
         internal async Task<T> SendAsync<T>(string method, dynamic args = null)
         {
             JToken response = await SendAsync(method, args).ConfigureAwait(false);
@@ -290,23 +290,16 @@
         {
             if (SystemClientWebSocket.ManagedWebSocketRequired)
             {
-<<<<<<< HEAD
-=======
                 // Fallback to managed web socket implementation, because the default
                 // implementation unfortunately does not run on the current platform
                 // (such as Windows 7, Windows Server 2008 R2).
->>>>>>> 04d0ae8a
                 var ws = new System.Net.WebSockets.Managed.ClientWebSocket();
                 ws.Options.KeepAliveInterval = keepAliveInterval;
                 return ws;
             }
             else
             {
-<<<<<<< HEAD
-                var ws = new System.Net.WebSockets.Managed.ClientWebSocket();
-=======
                 var ws = new System.Net.WebSockets.ClientWebSocket();
->>>>>>> 04d0ae8a
                 ws.Options.KeepAliveInterval = keepAliveInterval;
                 return ws;
             }
