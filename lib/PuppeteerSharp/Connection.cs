--- conflicted
+++ resolved
@@ -276,24 +276,12 @@
         #region Static Methods
 
         /// <summary>
-<<<<<<< HEAD
-        /// Gets default <see cref="WebSocketFactory"/> implementation.
-        /// </summary>
-        public static readonly WebSocketFactory DefaultWebSocketFactory = async (uri, options, cancellationToken) =>
-        {
-            var result = new System.Net.WebSockets.ClientWebSocket();
-#pragma warning disable 618
-            result.Options.KeepAliveInterval = TimeSpan.FromMilliseconds(options.KeepAliveInterval);
-#pragma warning restore 618
-
-=======
         /// Gets default web socket factory implementation.
         /// </summary>
         public static readonly Func<Uri, IConnectionOptions, CancellationToken, Task<WebSocket>> DefaultWebSocketFactory = async (uri, options, cancellationToken) =>
         {
             var result = new ClientWebSocket();
             // result.Options.KeepAliveInterval = TimeSpan.FromMilliseconds(options.KeepAliveInterval);
->>>>>>> f6376a26
             await result.ConnectAsync(uri, cancellationToken).ConfigureAwait(false);
             return result;
         };
