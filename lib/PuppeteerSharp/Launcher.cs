﻿using System;
using System.Threading.Tasks;
using System.Linq;
using System.IO;
using Microsoft.Extensions.Logging;
using PuppeteerSharp.Messaging;

namespace PuppeteerSharp
{
    /// <summary>
    /// Launcher controls the creation of Chromium processes or the connection remote ones.
    /// </summary>
    public class Launcher
    {
        #region Private members

        private readonly ILoggerFactory _loggerFactory;
        private bool _chromiumLaunched;

        #endregion

        /// <summary>
        /// Initializes a new instance of the <see cref="Launcher"/> class.
        /// </summary>
        /// <param name="loggerFactory">Logger factory.</param>
        public Launcher(ILoggerFactory loggerFactory = null)
        {
            _loggerFactory = loggerFactory ?? new LoggerFactory();
        }

        #region Properties
        /// <summary>
        /// Gets Chromium process, if any was created by this launcher.
        /// </summary>
        public ChromiumProcess Process { get; private set; }
        #endregion

        #region Public methods
        /// <summary>
        /// The method launches a browser instance with given arguments. The browser will be closed when the Browser is disposed.
        /// </summary>
        /// <param name="options">Options for launching Chrome</param>
        /// <returns>A connected browser.</returns>
        /// <remarks>
        /// See <a href="https://www.howtogeek.com/202825/what%E2%80%99s-the-difference-between-chromium-and-chrome/">this article</a>
        /// for a description of the differences between Chromium and Chrome.
        /// <a href="https://chromium.googlesource.com/chromium/src/+/lkcr/docs/chromium_browser_vs_google_chrome.md">This article</a> describes some differences for Linux users.
        /// </remarks>
        public async Task<Browser> LaunchAsync(LaunchOptions options)
        {
            EnsureSingleLaunchOrConnect();

            var chromiumExecutable = GetOrFetchChromeExecutable(options);
            Process = new ChromiumProcess(chromiumExecutable, options, _loggerFactory);
            try
            {
<<<<<<< HEAD
                await Process.StartAsync().ConfigureAwait(false);
                try
                {
                    var keepAliveInterval = 0;
                    var connection = await Connection
                        .Create(Process.EndPoint, options.SlowMo, keepAliveInterval, _loggerFactory)
                        .ConfigureAwait(false);

                    var browser = await Browser
                        .CreateAsync(connection, Array.Empty<string>(), options.IgnoreHTTPSErrors, !options.AppMode, Process)
                        .ConfigureAwait(false);
=======
                var browserWSEndpoint = await WaitForEndpoint(_chromeProcess, options.Timeout).ConfigureAwait(false);
                _connection = await Connection.Create(browserWSEndpoint, options, _loggerFactory).ConfigureAwait(false);
                _processLoaded = true;
>>>>>>> bfb5ba98

                    await EnsureInitialPageAsync(browser).ConfigureAwait(false);
                    return browser;
                }
                catch (Exception ex)
                {
                    throw new ChromiumProcessException("Failed to create connection", ex);
                }
            }
            catch
            {
                await Process.KillAsync().ConfigureAwait(false);
                throw;
            }
        }

        /// <summary>
        /// Attaches Puppeteer to an existing Chromium instance. The browser will be closed when the Browser is disposed.
        /// </summary>
        /// <param name="options">Options for connecting.</param>
        /// <returns>A connected browser.</returns>
        public async Task<Browser> ConnectAsync(ConnectOptions options)
        {
            EnsureSingleLaunchOrConnect();

            try
            {
<<<<<<< HEAD
                var keepAliveInterval = 0;
                var connection = await Connection.Create(options.BrowserWSEndpoint, options.SlowMo, keepAliveInterval, _loggerFactory).ConfigureAwait(false);
                var response = await connection.SendAsync<GetBrowserContextsResponse>("Target.getBrowserContexts");
                return await Browser
                    .CreateAsync(connection, response.BrowserContextIds, options.IgnoreHTTPSErrors, true, null)
                    .ConfigureAwait(false);
=======
                if (_chromiumLaunched)
                {
                    throw new InvalidOperationException("Unable to create or connect to another chromium process");
                }
                _chromiumLaunched = true;

                _connection = await Connection.Create(options.BrowserWSEndpoint, options, _loggerFactory).ConfigureAwait(false);
                var response = await _connection.SendAsync<GetBrowserContextsResponse>("Target.getBrowserContexts");

                return await Browser.CreateAsync(_connection, response.BrowserContextIds, options.IgnoreHTTPSErrors, true, null, () =>
                {
                    try
                    {
                        var closeTask = _connection.SendAsync("Browser.close", null);
                    }
                    catch (Exception ex)
                    {
                        _logger.LogError(ex, ex.Message);
                    }
                    return null;
                }).ConfigureAwait(false);
>>>>>>> bfb5ba98
            }
            catch (Exception ex)
            {
                throw new ChromiumProcessException("Failed to create connection", ex);
            }
        }

        /// <summary>
        /// Gets the executable path.
        /// </summary>
        /// <returns>The executable path.</returns>
        public static string GetExecutablePath()
            => new BrowserFetcher().RevisionInfo(BrowserFetcher.DefaultRevision).ExecutablePath;

        #endregion

        #region Private methods

        private void EnsureSingleLaunchOrConnect()
        {
            if (_chromiumLaunched)
            {
                throw new InvalidOperationException("Unable to create or connect to another chromium process");
            }

            _chromiumLaunched = true;
        }

        private static string GetOrFetchChromeExecutable(LaunchOptions options)
        {
            var chromeExecutable = options.ExecutablePath;
            if (string.IsNullOrEmpty(chromeExecutable))
            {
                var browserFetcher = new BrowserFetcher();
                chromeExecutable = browserFetcher.RevisionInfo(BrowserFetcher.DefaultRevision).ExecutablePath;
            }

            if (!File.Exists(chromeExecutable))
            {
                throw new FileNotFoundException("Failed to launch chrome! path to executable does not exist", chromeExecutable);
            }

            return chromeExecutable;
        }

        private static Task EnsureInitialPageAsync(Browser browser)
        {
            // Wait for initial page target to be created.
            if (browser.Targets().Any(target => target.Type == TargetType.Page))
            {
                return Task.CompletedTask;
            }
            var initialPageCompletion = new TaskCompletionSource<bool>();
            void InitialPageCallback(object sender, TargetChangedArgs e)
            {
                if (e.Target.Type == TargetType.Page)
                {
                    initialPageCompletion.SetResult(true);
                    browser.TargetCreated -= InitialPageCallback;
                }
            }
            browser.TargetCreated += InitialPageCallback;
            return initialPageCompletion.Task;
        }

        #endregion
    }
}<|MERGE_RESOLUTION|>--- conflicted
+++ resolved
@@ -54,23 +54,16 @@
             Process = new ChromiumProcess(chromiumExecutable, options, _loggerFactory);
             try
             {
-<<<<<<< HEAD
                 await Process.StartAsync().ConfigureAwait(false);
                 try
                 {
-                    var keepAliveInterval = 0;
                     var connection = await Connection
-                        .Create(Process.EndPoint, options.SlowMo, keepAliveInterval, _loggerFactory)
+                        .Create(Process.EndPoint, options, _loggerFactory)
                         .ConfigureAwait(false);
 
                     var browser = await Browser
                         .CreateAsync(connection, Array.Empty<string>(), options.IgnoreHTTPSErrors, !options.AppMode, Process)
                         .ConfigureAwait(false);
-=======
-                var browserWSEndpoint = await WaitForEndpoint(_chromeProcess, options.Timeout).ConfigureAwait(false);
-                _connection = await Connection.Create(browserWSEndpoint, options, _loggerFactory).ConfigureAwait(false);
-                _processLoaded = true;
->>>>>>> bfb5ba98
 
                     await EnsureInitialPageAsync(browser).ConfigureAwait(false);
                     return browser;
@@ -98,36 +91,11 @@
 
             try
             {
-<<<<<<< HEAD
-                var keepAliveInterval = 0;
-                var connection = await Connection.Create(options.BrowserWSEndpoint, options.SlowMo, keepAliveInterval, _loggerFactory).ConfigureAwait(false);
+                var connection = await Connection.Create(options.BrowserWSEndpoint, options, _loggerFactory).ConfigureAwait(false);
                 var response = await connection.SendAsync<GetBrowserContextsResponse>("Target.getBrowserContexts");
                 return await Browser
                     .CreateAsync(connection, response.BrowserContextIds, options.IgnoreHTTPSErrors, true, null)
                     .ConfigureAwait(false);
-=======
-                if (_chromiumLaunched)
-                {
-                    throw new InvalidOperationException("Unable to create or connect to another chromium process");
-                }
-                _chromiumLaunched = true;
-
-                _connection = await Connection.Create(options.BrowserWSEndpoint, options, _loggerFactory).ConfigureAwait(false);
-                var response = await _connection.SendAsync<GetBrowserContextsResponse>("Target.getBrowserContexts");
-
-                return await Browser.CreateAsync(_connection, response.BrowserContextIds, options.IgnoreHTTPSErrors, true, null, () =>
-                {
-                    try
-                    {
-                        var closeTask = _connection.SendAsync("Browser.close", null);
-                    }
-                    catch (Exception ex)
-                    {
-                        _logger.LogError(ex, ex.Message);
-                    }
-                    return null;
-                }).ConfigureAwait(false);
->>>>>>> bfb5ba98
             }
             catch (Exception ex)
             {
