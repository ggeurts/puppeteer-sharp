﻿using System;
using System.Collections.Generic;
using System.Diagnostics;
using System.Linq;
using System.Threading.Tasks;
using Microsoft.Extensions.Logging;
using PuppeteerSharp.Helpers;
using PuppeteerSharp.Messaging;

namespace PuppeteerSharp
{
    /// <summary>
    /// Provides methods to interact with a browser in Chromium.
    /// </summary>
    /// <example>
    /// An example of using a <see cref="Browser"/> to create a <see cref="Page"/>:
    /// <code>
    /// <![CDATA[
    /// var browser = await Puppeteer.LaunchAsync(new LaunchOptions());
    /// var page = await browser.NewPageAsync();
    /// await page.GoToAsync("https://example.com");
    /// await browser.CloseAsync();
    /// ]]>
    /// </code>
    /// An example of disconnecting from and reconnecting to a <see cref="Browser"/>:
    /// <code>
    /// <![CDATA[
    /// var browser = await Puppeteer.LaunchAsync(new LaunchOptions());
    /// var browserWSEndpoint = browser.WebSocketEndpoint;
    /// browser.Disconnect();
    /// var browser2 = await Puppeteer.ConnectAsync(new ConnectOptions { BrowserWSEndpoint = browserWSEndpoint });
    /// await browser2.CloseAsync();
    /// ]]>
    /// </code>
    /// </example>
    public class Browser : IDisposable
    {
        /// <summary>
        /// Initializes a new instance of the <see cref="Browser"/> class.
        /// </summary>
        /// <param name="connection">The connection</param>
        /// <param name="contextIds">The context ids></param>
        /// <param name="ignoreHTTPSErrors">The option to ignoreHTTPSErrors</param>
        /// <param name="setDefaultViewport">The option to setDefaultViewport</param>
        /// <param name="chromiumProcess">The Chromium process</param>
        public Browser(
            Connection connection,
            string[] contextIds,
            bool ignoreHTTPSErrors,
            bool setDefaultViewport,
            ChromiumProcess chromiumProcess)
        {
            Connection = connection;
            IgnoreHTTPSErrors = ignoreHTTPSErrors;
            SetDefaultViewport = setDefaultViewport;
            TargetsMap = new Dictionary<string, Target>();
            ScreenshotTaskQueue = new TaskQueue();
            _defaultContext = new BrowserContext(this, null);
            _contexts = contextIds.ToDictionary(keySelector: contextId => contextId,
                elementSelector: contextId => new BrowserContext(this, contextId));

            Connection.Closed += (object sender, EventArgs e) => Disconnected?.Invoke(this, new EventArgs());
            Connection.MessageReceived += Connect_MessageReceived;

            _chromiumProcess = chromiumProcess;
            _logger = Connection.LoggerFactory.CreateLogger<Browser>();
        }

        #region Private members

        internal readonly Dictionary<string, Target> TargetsMap;

        private readonly Dictionary<string, BrowserContext> _contexts;
        private readonly ILogger<Browser> _logger;
        private readonly BrowserContext _defaultContext;
        private readonly ChromiumProcess _chromiumProcess;
        private Task _closeTask;
        
        #endregion

        #region Properties

        /// <summary>
        /// 
        /// </summary>
        public event EventHandler Closed;

        /// <summary>
        /// Raised when puppeteer gets disconnected from the Chromium instance. This might happen because one of the following
        /// - Chromium is closed or crashed
        /// - <see cref="Disconnect"/> method was called
        /// </summary>
        public event EventHandler Disconnected;

        /// <summary>
        /// Raised when the url of a target changes
        /// </summary>
        public event EventHandler<TargetChangedArgs> TargetChanged;

        /// <summary>
        /// Raised when a target is created, for example when a new page is opened by <c>window.open</c> <see href="https://developer.mozilla.org/en-US/docs/Web/API/Window/open"/> or <see cref="NewPageAsync"/>.
        /// </summary>
        public event EventHandler<TargetChangedArgs> TargetCreated;

        /// <summary>
        /// Raised when a target is destroyed, for example when a page is closed
        /// </summary>
        public event EventHandler<TargetChangedArgs> TargetDestroyed;

        /// <summary>
        /// Gets the Browser websocket url
        /// </summary>
        /// <remarks>
        /// Browser websocket endpoint which can be used as an argument to <see cref="Puppeteer.ConnectAsync(ConnectOptions, ILoggerFactory)"/>.
        /// The format is <c>ws://${host}:${port}/devtools/browser/[id]</c>
        /// You can find the <c>webSocketDebuggerUrl</c> from <c>http://${host}:${port}/json/version</c>.
        /// Learn more about the devtools protocol <see href="https://chromedevtools.github.io/devtools-protocol"/> 
        /// and the browser endpoint <see href="https://chromedevtools.github.io/devtools-protocol/#how-do-i-access-the-browser-target"/>
        /// </remarks>
        public string WebSocketEndpoint => Connection.Url;

        /// <summary>
        /// Gets the spawned browser process. Returns <c>null</c> if the browser instance was created with <see cref="Puppeteer.ConnectAsync(ConnectOptions, ILoggerFactory)"/> method.
        /// </summary>
        public Process Process => _chromiumProcess?.Process;

        /// <summary>
        /// Gets or Sets whether to ignore HTTPS errors during navigation
        /// </summary>
        public bool IgnoreHTTPSErrors { get; set; }

        /// <summary>
        /// Gets a value indicating if the browser is closed
        /// </summary>
        public bool IsClosed => _closeTask != null && _closeTask.IsCompleted && _closeTask.Exception != null;

        internal TaskQueue ScreenshotTaskQueue { get; set; }
        internal Connection Connection { get; }
        internal bool SetDefaultViewport { get; }

        #endregion

        #region Public Methods

        /// <summary>
        /// Creates a new page
        /// </summary>
        /// <returns>Task which resolves to a new <see cref="Page"/> object</returns>
        public Task<Page> NewPageAsync() => _defaultContext.NewPageAsync();

        /// <summary>
        /// Returns An Array of all active targets
        /// </summary>
        /// <returns>An Array of all active targets</returns>
        public Target[] Targets() => TargetsMap.Values.Where(target => target.IsInitialized).ToArray();

        /// <summary>
        /// Creates a new incognito browser context. This won't share cookies/cache with other browser contexts.
        /// </summary>
        /// <returns>Task which resolves to a new <see cref="BrowserContext"/> object</returns>
        /// <example>
        /// <code>
        /// <![CDATA[
        /// using(var browser = await Puppeteer.LaunchAsync(new LaunchOptions()))
        /// {
        ///     // Create a new incognito browser context.
        ///     var context = await browser.CreateIncognitoBrowserContextAsync();
        ///     // Create a new page in a pristine context.
        ///     var page = await context.NewPageAsync();
        ///     // Do stuff
        ///     await page.GoToAsync("https://example.com");
        /// }
        /// ]]>
        /// </code>
        /// </example>
        public async Task<BrowserContext> CreateIncognitoBrowserContextAsync()
        {
            var response = await Connection.SendAsync<CreateBrowserContextResponse>("Target.createBrowserContext", new { });
            var context = new BrowserContext(this, response.BrowserContextId);
            _contexts[response.BrowserContextId] = context;
            return context;
        }

        /// <summary>
        /// Returns an array of all open <see cref="BrowserContext"/>. In a newly created browser, this will return a single instance of <see cref="BrowserContext"/>
        /// </summary>
        /// <returns>An array of <see cref="BrowserContext"/> objects</returns>
        public BrowserContext[] BrowserContexts()
        {
            var allContexts = new BrowserContext[_contexts.Count + 1];
            allContexts[0] = _defaultContext;
            _contexts.Values.CopyTo(allContexts, 0);
            return allContexts;
        }

        /// <summary>
        /// Returns a Task which resolves to an array of all open pages.
        /// </summary>
        /// <returns>Task which resolves to an array of all open pages.</returns>
        public async Task<Page[]> PagesAsync()
            => (await Task.WhenAll(Targets().Select(target => target.PageAsync())).ConfigureAwait(false)).Where(x => x != null).ToArray();

        /// <summary>
        /// Gets the browser's version
        /// </summary>
        /// <returns>For headless Chromium, this is similar to <c>HeadlessChrome/61.0.3153.0</c>. For non-headless, this is similar to <c>Chrome/61.0.3153.0</c></returns>
        /// <remarks>
        /// the format of <see cref="GetVersionAsync"/> might change with future releases of Chromium
        /// </remarks>
        public async Task<string> GetVersionAsync()
        {
            dynamic version = await Connection.SendAsync("Browser.getVersion").ConfigureAwait(false);
            return version.product.ToString();
        }

        /// <summary>
        /// Gets the browser's original user agent
        /// </summary>
        /// <returns>Task which resolves to the browser's original user agent</returns>
        /// <remarks>
        /// Pages can override browser user agent with <see cref="Page.SetUserAgentAsync(string)"/>
        /// </remarks>
        public async Task<string> GetUserAgentAsync()
        {
            dynamic version = await Connection.SendAsync("Browser.getVersion").ConfigureAwait(false);
            return version.userAgent.ToString();
        }

        /// <summary>
        /// Disconnects Puppeteer from the browser, but leaves the Chromium process running. After calling <see cref="Disconnect"/>, the browser object is considered disposed and cannot be used anymore
        /// </summary>
        public void Disconnect() => Connection.Dispose();

        /// <summary>
        /// Closes Chromium and all of its pages (if any were opened). The browser object itself is considered disposed and cannot be used anymore
        /// </summary>
        /// <returns>Task</returns>
        public Task CloseAsync() => _closeTask ?? (_closeTask = CloseCoreAsync());

        private async Task CloseCoreAsync()
        {
<<<<<<< HEAD
            Connection.StopReading();
            try
            {
                var closeTimeout = TimeSpan.FromMilliseconds(5000);

                // Initiate graceful browser close operation but don't await it just yet,
                // because we want to ensure chromium process shutdown first.
                var browserCloseTask = Connection.SendAsync("Browser.close", null);

                if (_chromiumProcess != null)
                {
                    // Notify chromium process that exit is expected, but should be enforced if it
                    // doesn't occur withing the close timeout.
                    await _chromiumProcess.EnsureExitAsync(closeTimeout).ConfigureAwait(false);
                }

                // Now we can safely await the browser close operation without risking keeping chromium
                // process running for indeterminate period.
                await browserCloseTask.ConfigureAwait(false);

                Disconnect();
=======
            try
            {
                try
                {
                    // Initiate graceful browser close operation but don't await it just yet,
                    // because we want to ensure chromium process shutdown first.
                    var browserCloseTask = Connection.SendAsync("Browser.close", null);

                    if (_chromiumProcess != null)
                    {
                        // Notify chromium process that exit is expected, but should be enforced if it
                        // doesn't occur withing the close timeout.
                        var closeTimeout = TimeSpan.FromMilliseconds(5000);
                        await _chromiumProcess.EnsureExitAsync(closeTimeout).ConfigureAwait(false);
                    }

                    // Now we can safely await the browser close operation without risking keeping chromium
                    // process running for indeterminate period.
                    await browserCloseTask.ConfigureAwait(false);
                }
                finally
                {
                    Disconnect();
                }
>>>>>>> f6376a26
            }
            catch (Exception ex)
            {
                _logger.LogError(ex, ex.Message);

                if (_chromiumProcess != null)
                {
                    await _chromiumProcess.KillAsync().ConfigureAwait(false);
                }
            }

            Closed?.Invoke(this, new EventArgs());
        }

        #endregion

        #region Private Methods

        internal void ChangeTarget(Target target)
        {
            var args = new TargetChangedArgs { Target = target };
            TargetChanged?.Invoke(this, args);
            target.BrowserContext.OnTargetChanged(this, args);
        }

        internal async Task<Page> CreatePageInContextAsync(string contextId)
        {
            var args = new Dictionary<string, object> { ["url"] = "about:blank" };
            if (contextId != null)
            {
                args["browserContextId"] = contextId;
            }
            string targetId = (await Connection.SendAsync("Target.createTarget", args)).targetId.ToString();

            var target = TargetsMap[targetId];
            await target.InitializedTask;
            return await target.PageAsync();
        }

        internal async Task DisposeContextAsync(string contextId)
        {
            await Connection.SendAsync("Target.disposeBrowserContext", new { browserContextId = contextId });
            _contexts.Remove(contextId);
        }

        private async void Connect_MessageReceived(object sender, MessageEventArgs e)
        {
            switch (e.MessageID)
            {
                case "Target.targetCreated":
                    await CreateTargetAsync(e.MessageData.ToObject<TargetCreatedResponse>()).ConfigureAwait(false);
                    return;

                case "Target.targetDestroyed":
                    await DestroyTargetAsync(e.MessageData.ToObject<TargetDestroyedResponse>()).ConfigureAwait(false);
                    return;

                case "Target.targetInfoChanged":
                    ChangeTargetInfo(e.MessageData.ToObject<TargetCreatedResponse>());
                    return;
            }
        }

        private void ChangeTargetInfo(TargetCreatedResponse e)
        {
            if (!TargetsMap.ContainsKey(e.TargetInfo.TargetId))
            {
                throw new InvalidTargetException("Target should exists before ChangeTargetInfo");
            }

            var target = TargetsMap[e.TargetInfo.TargetId];
            target.TargetInfoChanged(e.TargetInfo);
        }

        private async Task DestroyTargetAsync(TargetDestroyedResponse e)
        {
            if (!TargetsMap.ContainsKey(e.TargetId))
            {
                throw new InvalidTargetException("Target should exists before DestroyTarget");
            }

            var target = TargetsMap[e.TargetId];
            TargetsMap.Remove(e.TargetId);

            target.CloseTaskWrapper.TrySetResult(true);

            if (await target.InitializedTask.ConfigureAwait(false))
            {
                var args = new TargetChangedArgs { Target = target };
                TargetDestroyed?.Invoke(this, args);
                target.BrowserContext.OnTargetDestroyed(this, args);
            }
        }

        private async Task CreateTargetAsync(TargetCreatedResponse e)
        {
            var targetInfo = e.TargetInfo;
            var browserContextId = targetInfo.BrowserContextId;

            if (!(browserContextId != null && _contexts.TryGetValue(browserContextId, out var context)))
            {
                context = _defaultContext;
            }

            var target = new Target(
                e.TargetInfo,
                info => Connection.CreateSessionAsync(info),
                context);

            if (TargetsMap.ContainsKey(e.TargetInfo.TargetId))
            {
                _logger.LogError("Target should not exist before targetCreated");
            }

            TargetsMap[e.TargetInfo.TargetId] = target;

            if (await target.InitializedTask.ConfigureAwait(false))
            {
                var args = new TargetChangedArgs { Target = target };
                TargetCreated?.Invoke(this, args);
                context.OnTargetCreated(this, args);
            }
        }

        internal static async Task<Browser> CreateAsync(
            Connection connection,
            string[] contextIds,
            bool ignoreHTTPSErrors,
            bool appMode,
            ChromiumProcess chromiumProcess)
        {
            var browser = new Browser(connection, contextIds, ignoreHTTPSErrors, appMode, chromiumProcess);
            await connection.SendAsync("Target.setDiscoverTargets", new
            {
                discover = true
            }).ConfigureAwait(false);

            return browser;
        }
        #endregion

        #region IDisposable

        /// <summary>
        /// Closes <see cref="Connection"/> and any Chromium <see cref="Process"/> that was
        /// created by Puppeteer.
        /// </summary>
<<<<<<< HEAD
        public void Dispose() => _ = CloseCoreAsync();
=======
        public void Dispose() => _ = CloseAsync();
>>>>>>> f6376a26

        #endregion
    }
}<|MERGE_RESOLUTION|>--- conflicted
+++ resolved
@@ -239,29 +239,6 @@
 
         private async Task CloseCoreAsync()
         {
-<<<<<<< HEAD
-            Connection.StopReading();
-            try
-            {
-                var closeTimeout = TimeSpan.FromMilliseconds(5000);
-
-                // Initiate graceful browser close operation but don't await it just yet,
-                // because we want to ensure chromium process shutdown first.
-                var browserCloseTask = Connection.SendAsync("Browser.close", null);
-
-                if (_chromiumProcess != null)
-                {
-                    // Notify chromium process that exit is expected, but should be enforced if it
-                    // doesn't occur withing the close timeout.
-                    await _chromiumProcess.EnsureExitAsync(closeTimeout).ConfigureAwait(false);
-                }
-
-                // Now we can safely await the browser close operation without risking keeping chromium
-                // process running for indeterminate period.
-                await browserCloseTask.ConfigureAwait(false);
-
-                Disconnect();
-=======
             try
             {
                 try
@@ -286,7 +263,6 @@
                 {
                     Disconnect();
                 }
->>>>>>> f6376a26
             }
             catch (Exception ex)
             {
@@ -434,11 +410,7 @@
         /// Closes <see cref="Connection"/> and any Chromium <see cref="Process"/> that was
         /// created by Puppeteer.
         /// </summary>
-<<<<<<< HEAD
-        public void Dispose() => _ = CloseCoreAsync();
-=======
         public void Dispose() => _ = CloseAsync();
->>>>>>> f6376a26
 
         #endregion
     }
